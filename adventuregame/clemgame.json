{
  "game_name": "adventuregame",
  "description": "Interactive Fiction clemgame",
  "main_game": "adventuregame",
  "players": 1,
  "image": "none",
  "languages": ["en"],
<<<<<<< HEAD
  "benchmark": ["v2"],
  "regression": "large",
  "roles": ["Adventurer"]
=======
  "benchmark": ["2.0"],
  "regression": "large"
>>>>>>> a5ef72aa
}<|MERGE_RESOLUTION|>--- conflicted
+++ resolved
@@ -5,12 +5,7 @@
   "players": 1,
   "image": "none",
   "languages": ["en"],
-<<<<<<< HEAD
-  "benchmark": ["v2"],
+  "benchmark": ["2.0"],
   "regression": "large",
   "roles": ["Adventurer"]
-=======
-  "benchmark": ["2.0"],
-  "regression": "large"
->>>>>>> a5ef72aa
 }