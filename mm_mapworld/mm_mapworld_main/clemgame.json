--- conflicted
+++ resolved
@@ -5,12 +5,7 @@
   "players": 2,
   "image": "single",
   "languages": ["en"],
-<<<<<<< HEAD
-  "benchmark": ["1.6", "1.6.5", "2.0"],
+  "benchmark": ["multimodal_1.6", "multimodal_1.6.5", "multimodal_2.0"],
   "regression": "large",
   "roles": ["Describer", "Walker"]
-=======
-  "benchmark": ["multimodal_1.6", "multimodal_1.6.5", "multimodal_2.0"],
-  "regression": "large"
->>>>>>> a5ef72aa
 }